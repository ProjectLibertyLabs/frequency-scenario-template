--- conflicted
+++ resolved
@@ -2,9 +2,9 @@
 import { MessageSourceId, ProviderId, SchemaId } from '@frequency-chain/api-augment/interfaces';
 import { KeyringPair } from '@polkadot/keyring/types';
 import { AnyNumber } from '@polkadot/types/types';
-<<<<<<< HEAD
 import { firstValueFrom } from 'rxjs';
-import { generateAddKeyPayload, generateDelegationPayload, getDefaultFundingSource, signPayloadSr25519 } from './helpers';
+import { Bytes } from '@polkadot/types';
+import { generateAddKeyPayload, generateDelegationPayload, signPayloadSr25519, getBlockNumber } from './helpers';
 import { Extrinsic, ExtrinsicHelper } from './extrinsicHelpers';
 
 export interface IUser {
@@ -15,13 +15,6 @@
   fundingSource?: KeyringPair;
 }
 export class User implements IUser {
-=======
-import { Bytes } from '@polkadot/types';
-import { createKeys, generateAddKeyPayload, generateDelegationPayload, signPayloadSr25519, getBlockNumber } from './helpers';
-import { ExtrinsicHelper } from './extrinsicHelpers';
-
-export class User {
->>>>>>> dcc140ff
   public msaId: MessageSourceId;
 
   public providerId?: ProviderId;
@@ -30,18 +23,9 @@
 
   public allKeys: KeyringPair[] = [];
 
-<<<<<<< HEAD
   public fundingSource?: KeyringPair;
-=======
+
   public handle: string;
-
-  constructor(keypair?: KeyringPair, msaId?: MessageSourceId, providerId?: ProviderId) {
-    this._keypair = keypair ?? createKeys();
-    this._allKeys.push(this._keypair);
-    if (msaId !== undefined) {
-      this.msaId = msaId;
-    }
->>>>>>> dcc140ff
 
   public paysWithCapacity: boolean = false;
 
@@ -116,12 +100,12 @@
 
   public async claimHandle(name: string) {
     const handle_vec = new Bytes(ExtrinsicHelper.api.registry, name);
-    let currentBlock = await getBlockNumber();
+    const currentBlock = await getBlockNumber();
     const payload = {
       baseHandle: handle_vec,
       expiration: currentBlock + 10,
-   }
-    const claimHandlePayload = ExtrinsicHelper.api.registry.createType("CommonPrimitivesHandlesClaimHandlePayload", payload);
+    };
+    const claimHandlePayload = ExtrinsicHelper.api.registry.createType('CommonPrimitivesHandlesClaimHandlePayload', payload);
     await ExtrinsicHelper.claimHandle(this.keypair, claimHandlePayload).payWithCapacity();
   }
 
