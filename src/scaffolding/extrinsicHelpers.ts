/* eslint-disable no-use-before-define */
/* eslint-disable max-classes-per-file */
import { ApiPromise, ApiRx } from '@polkadot/api';
import { ApiTypes, AugmentedEvent, SubmittableExtrinsic } from '@polkadot/api/types';
import { Compact, u128, u16, u32, u64, Vec, Option } from '@polkadot/types';
import { FrameSystemAccountInfo, SpRuntimeDispatchError } from '@polkadot/types/lookup';
import { AnyNumber, AnyTuple, Codec, IEvent, ISubmittableResult } from '@polkadot/types/types';
import { firstValueFrom, filter, map, pipe, tap } from 'rxjs';
import { CreatedBlock, DispatchError, Event, SignedBlock } from '@polkadot/types/interfaces';
import { IsEvent } from '@polkadot/types/metadata/decorate/types';
import {
  HandleResponse,
  ItemizedStoragePageResponse,
  MessageSourceId,
  PaginatedStorageResponse,
  PresumptiveSuffixesResponse,
  SchemaId,
  SchemaResponse,
} from '@frequency-chain/api-augment/interfaces';
import { u8aToHex } from '@polkadot/util/u8a/toHex';
import { isArray, u8aWrapBytes } from '@polkadot/util';
import type { Call } from '@polkadot/types/interfaces/runtime';
import { KeyringPair } from '@polkadot/keyring/types';
import util from 'util';
import { connect, connectPromise } from './apiConnection';
// eslint-disable-next-line import/no-cycle
import { getBlockNumber, log, getDefaultFundingSource, Sr25519Signature, EXISTENTIAL_DEPOSIT } from './helpers';
import { ModelTypeStr, PayloadLocationStr, SchemaSettingStr } from './schema';

export type ReleaseSchedule = {
  start: number;
  period: number;
  periodCount: number;
  perPeriod: bigint;
};

export type AddKeyData = { msaId?: u64; expiration?: any; newPublicKey?: any };
export type AddProviderPayload = {
  authorizedMsaId?: MessageSourceId;
  schemaIds?: SchemaId[] | AnyNumber[];
  expiration?: any;
};
export type ItemizedSignaturePayload = {
  msaId?: u64;
  schemaId?: u16;
  targetHash?: u32;
  expiration?: any;
  actions?: any;
};
export type ItemizedSignaturePayloadV2 = {
  schemaId?: u16;
  targetHash?: u32;
  expiration?: any;
  actions?: any;
};
export type PaginatedUpsertSignaturePayload = {
  msaId?: u64;
  schemaId?: u16;
  pageId?: u16;
  targetHash?: u32;
  expiration?: any;
  payload?: any;
};
export type PaginatedDeleteSignaturePayload = {
  msaId?: u64;
  schemaId?: u16;
  pageId?: u16;
  targetHash?: u32;
  expiration?: any;
};

export class EventError extends Error {
  name: string = '';

  message: string = '';

  stack?: string = '';

  section?: string = '';

  rawError: DispatchError | SpRuntimeDispatchError;

  method?: string = '';

  args?: string[] = [];

  constructor(source: DispatchError | SpRuntimeDispatchError) {
    super();

    if (source.isModule) {
      const decoded = source.registry.findMetaError(source.asModule);
      this.name = decoded.name;
      this.message = decoded.docs.join(' ');
      this.section = decoded.section;
      this.method = decoded.method;
      this.args = decoded.args;
    } else {
      this.name = source.type;
      this.message = source.type;
      this.section = '';
    }
    this.rawError = source;
  }

  public toString() {
    let result = this.section;
    if (this.method) {
      result += `.${this.method}`;
    }

    if (this.args?.length) {
      result += `(${JSON.stringify(this.args)})`;
    }

    result += `: ${this.name}: ${this.message}`;
    return result;
  }

  [util.inspect.custom]() {
    return this.toString();
  }
}

export type EventMap = { [key: string]: Event | Event[] };

function eventKey(event: Event): string {
  return `${event.section}.${event.method}`;
}

/**
 * These helpers return a map of events, some of which contain useful data, some of which don't.
 * Extrinsics that "create" records typically contain an ID of the entity they created, and this
 * would be a useful value to return. However, this data seems to be nested inside an array of arrays.
 *
 * Ex: schemaId = events["schemas.SchemaCreated"][<arbitrary_index>]
 *
 * To get the value associated with an event key, we would need to query inside that nested array with
 * a set of arbitrary indices. Should an object at any level of that querying be undefined, the helper
 * will throw an unchecked exception.
 *
 * To get type checking and cast a returned event as a specific event type, you can utilize TypeScripts
 * type guard functionality like so:
 *
 *      const msaCreatedEvent = events.defaultEvent;
 *      if (ExtrinsicHelper.api.events.msa.MsaCreated.is(msaCreatedEvent)) {
 *          msaId = msaCreatedEvent.data.msaId;
 *      }
 *
 * Normally, I'd say the best experience is for the helper to return both the ID of the created entity
 * along with a map of emitted events. But in this case, returning that value will increase the complexity
 * of each helper, since each would have to check for undefined values at every lookup. So, this may be
 * a rare case when it is best to simply return the map of emitted events and trust the user to look them
 * up in the test.
 */

type ParsedEvent<C extends Codec[] = Codec[], N = unknown> = IEvent<C, N>;
// export type ParsedEventResult<C extends Codec[] = Codec[], N = unknown> = [ParsedEvent<C, N> | undefined, EventMap];
export type ParsedEventResult = [any, EventMap];

export class Extrinsic<T extends ISubmittableResult = ISubmittableResult, C extends Codec[] = Codec[], N = unknown> {
  private event?: IsEvent<C, N>;

  private extrinsic: () => SubmittableExtrinsic<'rxjs', T>;

  private keys: KeyringPair;

  public api: ApiRx;

  constructor(extrinsic: () => SubmittableExtrinsic<'rxjs', T>, keys: KeyringPair, targetEvent?: IsEvent<C, N>) {
    this.extrinsic = extrinsic;
    this.keys = keys;
    this.event = targetEvent;
    this.api = ExtrinsicHelper.api;
  }

  public get targetEvent() {
    return this.event;
  }

  public signAndSend(nonce?: number): Promise<ParsedEventResult> {
    return firstValueFrom(
      this.extrinsic()
        .signAndSend(this.keys, { nonce })
        .pipe(
          filter(({ status }) => status.isInBlock || status.isFinalized),
          this.parseResult(this.event),
        ),
    );
  }

  public sudoSignAndSend(): Promise<[ParsedEvent<C, N> | undefined, EventMap]> {
    return firstValueFrom(
      this.api.tx.sudo
        .sudo(this.extrinsic())
        .signAndSend(this.keys)
        .pipe(
          filter(({ status }) => status.isInBlock || status.isFinalized),
          this.parseResult(this.event),
        ),
    );
  }

  public payWithCapacity(nonce?: number, keys?: KeyringPair): Promise<ParsedEventResult> {
    const keypair = keys ?? this.keys;
    return firstValueFrom(
      this.api.tx.frequencyTxPayment
        .payWithCapacity(this.extrinsic())
        .signAndSend(keypair, { nonce })
        .pipe(
          filter(({ status }) => status.isInBlock || status.isFinalized),
          this.parseResult(this.event),
        ),
    );
  }

  public getEstimatedTxFee(): Promise<bigint> {
    return firstValueFrom(
      this.extrinsic()
        .paymentInfo(this.keys)
        .pipe(map((info) => info.partialFee.toBigInt())),
    );
  }

  public getCall(): Call {
    const call = ExtrinsicHelper.api.createType('Call', this.extrinsic.call);
    return call;
  }

  async fundOperation(source?: KeyringPair) {
    const fundingSource = source || getDefaultFundingSource().keys;

    const [amount, accountInfo] = await Promise.all([this.getEstimatedTxFee(), ExtrinsicHelper.getAccountInfo(this.keys.address)]);
    const freeBalance = BigInt(accountInfo.data.free.toString()) - EXISTENTIAL_DEPOSIT;
    if (amount > freeBalance) {
      await ExtrinsicHelper.transferFunds(fundingSource, this.keys, amount).signAndSend();
    }
  }

  public async fundAndSend(source?: KeyringPair): Promise<ParsedEventResult> {
    await this.fundOperation(source);
    return this.signAndSend();
  }

  // eslint-disable-next-line no-shadow
  private parseResult<ApiType extends ApiTypes = 'rxjs', T extends AnyTuple = AnyTuple, N = unknown>(targetEvent?: AugmentedEvent<ApiType, T, N>) {
    return pipe(
      tap((result: ISubmittableResult) => {
        if (result.dispatchError) {
          const err = new EventError(result.dispatchError);
          log(err.toString());
          throw err;
        }
      }),
      map((result: ISubmittableResult) =>
        result.events.reduce((acc, { event }) => {
          const k = eventKey(event);
          if (Object.keys(acc).includes(k)) {
            const existingValue = acc[k];
            if (isArray(existingValue)) {
              existingValue.push(event);
            } else {
              acc[k] = [existingValue, event];
            }
          } else {
            acc[k] = event;
          }
          if (targetEvent && targetEvent.is(event)) {
            if (isArray(acc.defaultEvent)) {
              acc.defaultEvent.push(event);
            } else {
              acc.defaultEvent = event;
            }
          }
          if (this.api.events.sudo.Sudid.is(event)) {
            const { sudoResult } = event.data;
            if (sudoResult.isErr) {
              const err = new EventError(sudoResult.asErr);
              log(err.toString());
              throw err;
            }
          }
          return acc;
        }, {} as EventMap),
      ),
      map((em) => {
        // const result: ParsedEventResult<T, N> = [undefined, {}];
        const result: ParsedEventResult = [undefined, {}];
        if (targetEvent && targetEvent.is(isArray(em?.defaultEvent) ? em?.defaultEvent[0] : em?.defaultEvent)) {
          result[0] = em.defaultEvent;
        }
        result[1] = em;
        return result;
      }),
      tap((events) => log(events)),
    );
  }
}

export class ExtrinsicHelper {
  public static api: ApiRx;

  public static apiPromise: ApiPromise;

  public static async initialize(providerUrl?: string) {
    ExtrinsicHelper.api = await connect(providerUrl);
    // For single state queries (api.query), ApiPromise is better
    ExtrinsicHelper.apiPromise = await connectPromise(providerUrl);
  }

  public static async disconnect(): Promise<void> {
    await ExtrinsicHelper.api.disconnect();
    await ExtrinsicHelper.apiPromise.disconnect();
  }

  public static getLastBlock(): Promise<SignedBlock> {
    return firstValueFrom(ExtrinsicHelper.api.rpc.chain.getBlock());
  }

  /** engine_createBlock * */
  public static createBlock(): Promise<CreatedBlock> {
    return firstValueFrom(ExtrinsicHelper.api.rpc.engine.createBlock(true, true));
  }

  /** Query Extrinsics */
  public static getAccountInfo(address: string): Promise<FrameSystemAccountInfo> {
    return ExtrinsicHelper.apiPromise.query.system.account(address);
  }

  public static getSchemaMaxBytes() {
    return ExtrinsicHelper.apiPromise.query.schemas.governanceSchemaModelMaxBytes();
  }

  public static getCurrentMsaIdentifierMaximum() {
    return ExtrinsicHelper.apiPromise.query.msa.currentMsaIdentifierMaximum();
  }

  /** Balance Extrinsics */
  public static transferFunds(keys: KeyringPair, dest: KeyringPair, amount: Compact<u128> | AnyNumber): Extrinsic {
    return new Extrinsic(() => ExtrinsicHelper.api.tx.balances.transfer(dest.address, amount), keys, ExtrinsicHelper.api.events.balances.Transfer);
  }

  /** Schema Extrinsics */
  public static createSchema(keys: KeyringPair, model: any, modelType: ModelTypeStr, payloadLocation: PayloadLocationStr, grants?: SchemaSettingStr[], name?: string): Extrinsic {
    // There's a stupid auto-generated discrepancy between the typedef and the extrinsic def in @frequency-chain/api-augment where one accepts 'IPFS' and the other accepts 'Ipfs'.
    // We'll just force to an actual PayloadLocation to resolve.
    const payloadLocationReal = ExtrinsicHelper.api.registry.createType('PayloadLocation', payloadLocation);
    return new Extrinsic(
      () => ExtrinsicHelper.api.tx.schemas.createSchemaV3(JSON.stringify(model), modelType, payloadLocationReal, grants || [], name || null),
      keys,
      ExtrinsicHelper.api.events.schemas.SchemaCreated,
    );
  }

  /** Generic Schema Extrinsics */
  public static createSchemaWithSettingsGov(
    delegatorKeys: KeyringPair,
    keys: KeyringPair,
    model: any,
    modelType: ModelTypeStr,
    payloadLocation: PayloadLocationStr,
<<<<<<< HEAD
    schemaSettings: SchemaSettingStr[],
=======
    grant: SchemaSettingStr,
    name?: string,
>>>>>>> d4791677
  ): Extrinsic {
    // There's a stupid auto-generated discrepancy between the typedef and the extrinsic def in @frequency-chain/api-augment where one accepts 'IPFS' and the other accepts 'Ipfs'.
    // We'll just force to an actual PayloadLocation to resolve.
    const payloadLocationReal = ExtrinsicHelper.api.registry.createType('PayloadLocation', payloadLocation);
    return new Extrinsic(
<<<<<<< HEAD
      () => ExtrinsicHelper.api.tx.schemas.createSchemaViaGovernance(delegatorKeys.publicKey, JSON.stringify(model), modelType, payloadLocationReal, schemaSettings),
=======
      () => ExtrinsicHelper.api.tx.schemas.createSchemaViaGovernanceV2(delegatorKeys.publicKey, JSON.stringify(model), modelType, payloadLocationReal, [grant], name || null),
>>>>>>> d4791677
      keys,
      ExtrinsicHelper.api.events.schemas.SchemaCreated,
    );
  }

  /** Get Schema RPC */
  public static getSchema(schemaId: u16): Promise<Option<SchemaResponse>> {
    return firstValueFrom(ExtrinsicHelper.api.rpc.schemas.getBySchemaId(schemaId));
  }

  /** MSA Extrinsics */
  public static createMsa(keys: KeyringPair): Extrinsic {
    return new Extrinsic(() => ExtrinsicHelper.api.tx.msa.create(), keys, ExtrinsicHelper.api.events.msa.MsaCreated);
  }

  public static addPublicKeyToMsa(keys: KeyringPair, ownerSignature: Sr25519Signature, newSignature: Sr25519Signature, payload: AddKeyData): Extrinsic {
    return new Extrinsic(
      () => ExtrinsicHelper.api.tx.msa.addPublicKeyToMsa(keys.publicKey, ownerSignature, newSignature, payload),
      keys,
      ExtrinsicHelper.api.events.msa.PublicKeyAdded,
    );
  }

  public static deletePublicKey(keys: KeyringPair, publicKey: Uint8Array): Extrinsic {
    return new Extrinsic(() => ExtrinsicHelper.api.tx.msa.deleteMsaPublicKey(publicKey), keys, ExtrinsicHelper.api.events.msa.PublicKeyDeleted);
  }

  public static retireMsa(keys: KeyringPair): Extrinsic {
    return new Extrinsic(() => ExtrinsicHelper.api.tx.msa.retireMsa(), keys, ExtrinsicHelper.api.events.msa.MsaRetired);
  }

  public static createProvider(keys: KeyringPair, providerName: string): Extrinsic {
    return new Extrinsic(() => ExtrinsicHelper.api.tx.msa.createProvider(providerName), keys, ExtrinsicHelper.api.events.msa.ProviderCreated);
  }

  public static createSponsoredAccountWithDelegation(
    delegatorKeys: KeyringPair | Uint8Array,
    providerKeys: KeyringPair,
    signature: Sr25519Signature,
    payload: AddProviderPayload,
  ): Extrinsic {
    const delegatorPublicKey = 'publicKey' in delegatorKeys ? delegatorKeys.publicKey : delegatorKeys;
    return new Extrinsic(
      () => ExtrinsicHelper.api.tx.msa.createSponsoredAccountWithDelegation(delegatorPublicKey, signature, payload),
      providerKeys,
      ExtrinsicHelper.api.events.msa.MsaCreated,
    );
  }

  public static grantDelegation(delegatorKeys: KeyringPair, providerKeys: KeyringPair, signature: Sr25519Signature, payload: AddProviderPayload): Extrinsic {
    return new Extrinsic(
      () => ExtrinsicHelper.api.tx.msa.grantDelegation(delegatorKeys.publicKey, signature, payload),
      providerKeys,
      ExtrinsicHelper.api.events.msa.DelegationGranted,
    );
  }

  public static grantSchemaPermissions(delegatorKeys: KeyringPair, providerMsaId: any, schemaIds: any): Extrinsic {
    return new Extrinsic(() => ExtrinsicHelper.api.tx.msa.grantSchemaPermissions(providerMsaId, schemaIds), delegatorKeys, ExtrinsicHelper.api.events.msa.DelegationUpdated);
  }

  public static revokeSchemaPermissions(delegatorKeys: KeyringPair, providerMsaId: any, schemaIds: any): Extrinsic {
    return new Extrinsic(() => ExtrinsicHelper.api.tx.msa.revokeSchemaPermissions(providerMsaId, schemaIds), delegatorKeys, ExtrinsicHelper.api.events.msa.DelegationUpdated);
  }

  public static revokeDelegationByDelegator(keys: KeyringPair, providerMsaId: any): Extrinsic {
    return new Extrinsic(() => ExtrinsicHelper.api.tx.msa.revokeDelegationByDelegator(providerMsaId), keys, ExtrinsicHelper.api.events.msa.DelegationRevoked);
  }

  public static revokeDelegationByProvider(delegatorMsaId: u64, providerKeys: KeyringPair): Extrinsic {
    return new Extrinsic(() => ExtrinsicHelper.api.tx.msa.revokeDelegationByProvider(delegatorMsaId), providerKeys, ExtrinsicHelper.api.events.msa.DelegationRevoked);
  }

  /** Messages Extrinsics */
  public static addIPFSMessage(keys: KeyringPair, schemaId: any, cid: string, payload_length: number): Extrinsic {
    return new Extrinsic(() => ExtrinsicHelper.api.tx.messages.addIpfsMessage(schemaId, cid, payload_length), keys, ExtrinsicHelper.api.events.messages.MessagesStored);
  }

  /** Stateful Storage Extrinsics */
  public static applyItemActions(keys: KeyringPair, schemaId: any, msa_id: MessageSourceId, actions: any, target_hash: any): Extrinsic {
    return new Extrinsic(
      () => ExtrinsicHelper.api.tx.statefulStorage.applyItemActions(msa_id, schemaId, target_hash, actions),
      keys,
      ExtrinsicHelper.api.events.statefulStorage.ItemizedPageUpdated,
    );
  }

  public static removePage(keys: KeyringPair, schemaId: any, msa_id: MessageSourceId, page_id: any, target_hash: any): Extrinsic {
    return new Extrinsic(
      () => ExtrinsicHelper.api.tx.statefulStorage.deletePage(msa_id, schemaId, page_id, target_hash),
      keys,
      ExtrinsicHelper.api.events.statefulStorage.PaginatedPageDeleted,
    );
  }

  public static upsertPage(keys: KeyringPair, schemaId: any, msa_id: MessageSourceId, page_id: any, payload: any, target_hash: any): Extrinsic {
    return new Extrinsic(
      () => ExtrinsicHelper.api.tx.statefulStorage.upsertPage(msa_id, schemaId, page_id, target_hash, payload),
      keys,
      ExtrinsicHelper.api.events.statefulStorage.PaginatedPageUpdated,
    );
  }

  public static applyItemActionsWithSignature(delegatorKeys: KeyringPair, providerKeys: KeyringPair, signature: Sr25519Signature, payload: ItemizedSignaturePayload): Extrinsic {
    return new Extrinsic(
      () => ExtrinsicHelper.api.tx.statefulStorage.applyItemActionsWithSignature(delegatorKeys.publicKey, signature, payload),
      providerKeys,
      ExtrinsicHelper.api.events.statefulStorage.ItemizedPageUpdated,
    );
  }

  public static removePageWithSignature(delegatorKeys: KeyringPair, providerKeys: KeyringPair, signature: Sr25519Signature, payload: PaginatedDeleteSignaturePayload): Extrinsic {
    return new Extrinsic(
      () => ExtrinsicHelper.api.tx.statefulStorage.deletePageWithSignature(delegatorKeys.publicKey, signature, payload),
      providerKeys,
      ExtrinsicHelper.api.events.statefulStorage.PaginatedPageDeleted,
    );
  }

  public static upsertPageWithSignature(delegatorKeys: KeyringPair, providerKeys: KeyringPair, signature: Sr25519Signature, payload: PaginatedUpsertSignaturePayload): Extrinsic {
    return new Extrinsic(
      () => ExtrinsicHelper.api.tx.statefulStorage.upsertPageWithSignature(delegatorKeys.publicKey, signature, payload),
      providerKeys,
      ExtrinsicHelper.api.events.statefulStorage.PaginatedPageUpdated,
    );
  }

  public static getItemizedStorage(msa_id: MessageSourceId, schemaId: any): Promise<ItemizedStoragePageResponse> {
    return firstValueFrom(ExtrinsicHelper.api.rpc.statefulStorage.getItemizedStorage(msa_id, schemaId));
  }

  public static getPaginatedStorage(msa_id: MessageSourceId, schemaId: any): Promise<Vec<PaginatedStorageResponse>> {
    return firstValueFrom(ExtrinsicHelper.api.rpc.statefulStorage.getPaginatedStorage(msa_id, schemaId));
  }

  public static timeReleaseTransfer(keys: KeyringPair, who: KeyringPair, schedule: ReleaseSchedule): Extrinsic {
    return new Extrinsic(() => ExtrinsicHelper.api.tx.timeRelease.transfer(who.address, schedule), keys, ExtrinsicHelper.api.events.timeRelease.ReleaseScheduleAdded);
  }

  public static claimHandle(delegatorKeys: KeyringPair, payload: any): Extrinsic {
    const proof = {
      Sr25519: u8aToHex(delegatorKeys.sign(u8aWrapBytes(payload.toU8a()))),
    };
    return new Extrinsic(
      () => ExtrinsicHelper.api.tx.handles.claimHandle(delegatorKeys.publicKey, proof, payload),
      delegatorKeys,
      ExtrinsicHelper.api.events.handles.HandleClaimed,
    );
  }

  public static claimHandleWithProvider(delegatorKeys: KeyringPair | Uint8Array, providerKeys: KeyringPair, proof: Sr25519Signature, payload: any): Extrinsic {
    const delegatorPublicKey = 'publicKey' in delegatorKeys ? delegatorKeys.publicKey : delegatorKeys;
    return new Extrinsic(() => ExtrinsicHelper.api.tx.handles.claimHandle(delegatorPublicKey, proof, payload), providerKeys, ExtrinsicHelper.api.events.handles.HandleClaimed);
  }

  public static retireHandle(delegatorKeys: KeyringPair): Extrinsic {
    return new Extrinsic(() => ExtrinsicHelper.api.tx.handles.retireHandle(), delegatorKeys, ExtrinsicHelper.api.events.handles.HandleRetired);
  }

  public static getHandleForMSA(msa_id: MessageSourceId): Promise<Option<HandleResponse>> {
    const handle_response = ExtrinsicHelper.api.rpc.handles.getHandleForMsa(msa_id);
    return firstValueFrom(handle_response);
  }

  public static getMsaForHandle(handle: string): Promise<Option<MessageSourceId>> {
    const msa_response = ExtrinsicHelper.api.rpc.handles.getMsaForHandle(handle);
    return firstValueFrom(msa_response);
  }

  public static getNextSuffixesForHandle(base_handle: string, count: number): Promise<PresumptiveSuffixesResponse> {
    const suffixes = ExtrinsicHelper.api.rpc.handles.getNextSuffixes(base_handle, count);
    return firstValueFrom(suffixes);
  }

  public static addOnChainMessage(keys: KeyringPair, schemaId: any, payload: string): Extrinsic {
    return new Extrinsic(() => ExtrinsicHelper.api.tx.messages.addOnchainMessage(null, schemaId, payload), keys, ExtrinsicHelper.api.events.messages.MessagesStored);
  }

  /** Capacity Extrinsics * */
  public static setEpochLength(keys: KeyringPair, epoch_length: any): Extrinsic {
    return new Extrinsic(() => ExtrinsicHelper.api.tx.capacity.setEpochLength(epoch_length), keys, ExtrinsicHelper.api.events.capacity.EpochLengthUpdated);
  }

  public static stake(keys: KeyringPair, target: any, amount: any): Extrinsic {
    return new Extrinsic(() => ExtrinsicHelper.api.tx.capacity.stake(target, amount), keys, ExtrinsicHelper.api.events.capacity.Staked);
  }

  public static unstake(keys: KeyringPair, target: any, amount: any): Extrinsic {
    return new Extrinsic(() => ExtrinsicHelper.api.tx.capacity.unstake(target, amount), keys, ExtrinsicHelper.api.events.capacity.UnStaked);
  }

  public static withdrawUnstaked(keys: KeyringPair): Extrinsic {
    return new Extrinsic(() => ExtrinsicHelper.api.tx.capacity.withdrawUnstaked(), keys, ExtrinsicHelper.api.events.capacity.StakeWithdrawn);
  }

  public static payWithCapacityBatchAll(keys: KeyringPair, calls: any): Extrinsic {
    return new Extrinsic(() => ExtrinsicHelper.api.tx.frequencyTxPayment.payWithCapacityBatchAll(calls), keys, ExtrinsicHelper.api.events.utility.BatchCompleted);
  }

  public static executeUtilityBatchAll(keys: KeyringPair, calls: any): Extrinsic {
    return new Extrinsic(() => ExtrinsicHelper.api.tx.utility.batchAll(calls), keys, ExtrinsicHelper.api.events.utility.BatchCompleted);
  }

  public static executeUtilityBatch(keys: KeyringPair, calls: any): Extrinsic {
    return new Extrinsic(() => ExtrinsicHelper.api.tx.utility.batch(calls), keys, ExtrinsicHelper.api.events.utility.BatchCompleted);
  }

  public static executeUtilityForceBatch(keys: KeyringPair, calls: any): Extrinsic {
    return new Extrinsic(() => ExtrinsicHelper.api.tx.utility.forceBatch(calls), keys, ExtrinsicHelper.api.events.utility.BatchCompleted);
  }

  public static async mine() {
    await firstValueFrom(ExtrinsicHelper.api.rpc.engine.createBlock(true, true));
  }

  public static async run_to_block(blockNumber: number) {
    let currentBlock = await getBlockNumber();
    while (currentBlock < blockNumber) {
      // eslint-disable-next-line no-await-in-loop
      await ExtrinsicHelper.mine();
      // eslint-disable-next-line no-await-in-loop
      currentBlock = await getBlockNumber();
    }
  }
}<|MERGE_RESOLUTION|>--- conflicted
+++ resolved
@@ -358,22 +358,14 @@
     model: any,
     modelType: ModelTypeStr,
     payloadLocation: PayloadLocationStr,
-<<<<<<< HEAD
     schemaSettings: SchemaSettingStr[],
-=======
-    grant: SchemaSettingStr,
     name?: string,
->>>>>>> d4791677
   ): Extrinsic {
     // There's a stupid auto-generated discrepancy between the typedef and the extrinsic def in @frequency-chain/api-augment where one accepts 'IPFS' and the other accepts 'Ipfs'.
     // We'll just force to an actual PayloadLocation to resolve.
     const payloadLocationReal = ExtrinsicHelper.api.registry.createType('PayloadLocation', payloadLocation);
     return new Extrinsic(
-<<<<<<< HEAD
-      () => ExtrinsicHelper.api.tx.schemas.createSchemaViaGovernance(delegatorKeys.publicKey, JSON.stringify(model), modelType, payloadLocationReal, schemaSettings),
-=======
-      () => ExtrinsicHelper.api.tx.schemas.createSchemaViaGovernanceV2(delegatorKeys.publicKey, JSON.stringify(model), modelType, payloadLocationReal, [grant], name || null),
->>>>>>> d4791677
+      () => ExtrinsicHelper.api.tx.schemas.createSchemaViaGovernanceV2(delegatorKeys.publicKey, JSON.stringify(model), modelType, payloadLocationReal, schemaSettings, name || null),
       keys,
       ExtrinsicHelper.api.events.schemas.SchemaCreated,
     );
