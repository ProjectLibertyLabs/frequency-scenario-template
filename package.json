{
  "name": "frequency-scenario-template",
  "version": "1.0.0",
  "description": "Scaffolding to enable streamlined scripting of local Frequency chain state for development",
  "scripts": {
    "lint": "tsc --noEmit --pretty && eslint \"**/*.ts\" --fix",
<<<<<<< HEAD
    "create-msa-example": "set -a ; source .env ; ts-node -r tsconfig-paths/register src/examples/create-msa-example.ts",
    "graph-migration-setup": "set -a ; source .env ; ts-node -r tsconfig-paths/register src/examples/graph-migration-setup.ts"
=======
    "createMsa": "set -a ; source .env ; ts-node -r tsconfig-paths/register src/create-msa-example.ts",
    "graph-migration-setup": "set -a ; source .env ; ts-node --esm src/graph-migration-setup.ts",
    "test-capacity": "set -a ; source .env ; ts-node -r tsconfig-paths/register src/test-capacity-example.ts"
>>>>>>> dcc140ff
  },
  "repository": {
    "type": "git",
    "url": "git+https://github.com/AmplicaLabs/frequency-scenario-template.git"
  },
  "keywords": [],
  "author": "",
  "license": "ISC",
  "bugs": {
    "url": "https://github.com/AmplicaLabs/frequency-scenario-template/issues"
  },
  "homepage": "https://github.com/AmplicaLabs/frequency-scenario-template#readme",
  "dependencies": {
    "@dsnp/frequency-schemas": "^1.0.1",
    "@dsnp/graph-sdk": "0.0.6",
    "@frequency-chain/api-augment": "1.7.0",
    "@polkadot/api": "10.7.3",
    "@polkadot/keyring": "12.2.1",
    "@polkadot/types": "10.7.3",
    "@polkadot/util": "12.2.1",
    "@polkadot/util-crypto": "12.2.1",
    "@types/minimist": "^1.2.2",
    "@types/node": "^20.3.1",
    "loglevel": "^1.8.1",
    "minimist": "^1.2.8",
    "rxjs": "^7.8.1"
  },
  "devDependencies": {
    "@polkadot/typegen": "10.7.3",
    "@typescript-eslint/parser": "^5.59.8",
    "@typescript-eslint/typescript-estree": "5.59.8",
    "eslint": "^8.42.0",
    "eslint-config-airbnb-base": "^15.0.0",
    "eslint-config-airbnb-typescript": "^17.0.0",
    "eslint-config-prettier": "^8.8.0",
    "eslint-import-resolver-typescript": "^3.5.5",
    "eslint-plugin-import": "^2.27.5",
    "eslint-plugin-n": "^15.7.0",
    "eslint-plugin-nestjs": "^1.2.3",
    "eslint-plugin-prettier": "^4.2.1",
    "eslint-plugin-promise": "^6.1.1",
    "ts-node": "^10.9.1",
    "ts-node-dev": "^2.0.0",
    "tsconfig-paths": "^4.2.0",
    "typescript": "^5.1.3"
  }
}<|MERGE_RESOLUTION|>--- conflicted
+++ resolved
@@ -4,14 +4,10 @@
   "description": "Scaffolding to enable streamlined scripting of local Frequency chain state for development",
   "scripts": {
     "lint": "tsc --noEmit --pretty && eslint \"**/*.ts\" --fix",
-<<<<<<< HEAD
-    "create-msa-example": "set -a ; source .env ; ts-node -r tsconfig-paths/register src/examples/create-msa-example.ts",
-    "graph-migration-setup": "set -a ; source .env ; ts-node -r tsconfig-paths/register src/examples/graph-migration-setup.ts"
-=======
-    "createMsa": "set -a ; source .env ; ts-node -r tsconfig-paths/register src/create-msa-example.ts",
-    "graph-migration-setup": "set -a ; source .env ; ts-node --esm src/graph-migration-setup.ts",
+    "run-example": "set -a ; source .env ; ts-node -r tsconfig-paths/register src/examples/${npm_config_example}.ts",
+    "create-msa": "set -a ; source .env ; ts-node -r tsconfig-paths/register src/examples/create-msa.ts",
+    "graph-migration-setup": "set -a ; source .env ; ts-node -r tsconfig-paths/register src/examples/graph-migration-setup.ts",
     "test-capacity": "set -a ; source .env ; ts-node -r tsconfig-paths/register src/test-capacity-example.ts"
->>>>>>> dcc140ff
   },
   "repository": {
     "type": "git",
